/*******************************************************************************
 * Copyright (c) 2013 Ericsson
 * All rights reserved. This program and the accompanying materials
 * are made available under the terms of the Eclipse Public License v1.0
 * which accompanies this distribution, and is available at
 * http://www.eclipse.org/legal/epl-v10.html
 *
 * Contributors:
 *     Alexandre Montplaisir - Initial API and implementation
 *******************************************************************************/

package org.eclipse.linuxtools.ctf.core.tests.shared;

import java.io.File;

import org.eclipse.linuxtools.ctf.core.trace.CTFReaderException;
import org.eclipse.linuxtools.ctf.core.trace.CTFTrace;

/**
 * Here is the list of the available test traces for the CTF parser.
 *
 * Make sure you run the traces/get-traces.xml Ant script (or get-traces.sh
 * shell script) to download them first!
 *
 * @author Alexandre Montplaisir
 */
public enum CtfTestTrace {
    /** Example kernel trace */
    KERNEL("../org.eclipse.linuxtools.ctf.core.tests/traces/kernel"),
    /** Another kernel trace */
    TRACE2("../org.eclipse.linuxtools.ctf.core.tests/traces/trace2"),
    /** Kernel trace with event contexts */
    KERNEL_VM("../org.eclipse.linuxtools.ctf.core.tests/traces/kernel_vm"),
<<<<<<< HEAD
    /** Trace synchronization: source trace */
    SYNC_SRC("../org.eclipse.linuxtools.ctf.core.tests/traces/synctraces/scp_src"),
    /** Trace synchronization: destination trace */
    SYNC_DEST("../org.eclipse.linuxtools.ctf.core.tests/traces/synctraces/scp_dest");
=======
    /** UST trace with lots of lost events */
    HELLO_LOST("../org.eclipse.linuxtools.ctf.core.tests/traces/hello-lost");
>>>>>>> 45f672d6


    private final String fPath;
    private CTFTrace fTrace = null;
    private CTFTrace fTraceFromFile = null;

    private CtfTestTrace(String path) {
        fPath = path;
    }

    /** @return The path to the test trace */
    public String getPath() {
        return fPath;
    }

    /**
     * Get a CTFTrace instance of a test trace. Make sure
     * {@link #exists()} before calling this!
     *
     * @return The CTFTrace object
     * @throws CTFReaderException
     *             If the trace cannot be found.
     */
    public CTFTrace getTrace() throws CTFReaderException {
        if (fTrace == null) {
            fTrace = new CTFTrace(fPath);
        }
        return fTrace;
    }

    /**
     * Get a CTFTrace instance created from a File. Make sure
     * {@link #exists()} before calling this!
     *
     * @return The CTFTrace object
     * @throws CTFReaderException
     *             If the trace cannot be found.
     */
    public CTFTrace getTraceFromFile() throws CTFReaderException {
        if (fTraceFromFile == null) {
            fTraceFromFile = new CTFTrace(new File(fPath));
        }
        return fTraceFromFile;
    }

    /**
     * Check if this test trace actually exists on disk.
     *
     * @return If the trace exists
     */
    public boolean exists() {
        try {
            getTrace();
        } catch (CTFReaderException e) {
            return false;
        }
        return true;
    }
}<|MERGE_RESOLUTION|>--- conflicted
+++ resolved
@@ -31,15 +31,12 @@
     TRACE2("../org.eclipse.linuxtools.ctf.core.tests/traces/trace2"),
     /** Kernel trace with event contexts */
     KERNEL_VM("../org.eclipse.linuxtools.ctf.core.tests/traces/kernel_vm"),
-<<<<<<< HEAD
     /** Trace synchronization: source trace */
     SYNC_SRC("../org.eclipse.linuxtools.ctf.core.tests/traces/synctraces/scp_src"),
     /** Trace synchronization: destination trace */
     SYNC_DEST("../org.eclipse.linuxtools.ctf.core.tests/traces/synctraces/scp_dest");
-=======
     /** UST trace with lots of lost events */
     HELLO_LOST("../org.eclipse.linuxtools.ctf.core.tests/traces/hello-lost");
->>>>>>> 45f672d6
 
 
     private final String fPath;
