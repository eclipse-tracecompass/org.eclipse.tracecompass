--- conflicted
+++ resolved
@@ -72,10 +72,7 @@
     private static final int DRAG_NONE = 0;
     private static final int DRAG_TRACE_ITEM = 1;
     private static final int DRAG_SPLIT_LINE = 2;
-<<<<<<< HEAD
-=======
     private static final int DRAG_ZOOM = 3;
->>>>>>> 5b2b9bd7
     public static final boolean DEFAULT_DRAW_THREAD_JOIN = true;
     public static final boolean DEFAULT_DRAW_THREAD_WAIT = true;
     public static final boolean DEFAULT_DRAW_THREAD_RELEASE = true;
@@ -422,7 +419,6 @@
     }
 
     /**
-<<<<<<< HEAD
      * Collapses all nodes of the viewer's tree, starting with the root.
      *
      * @since 2.0
@@ -449,8 +445,6 @@
     }
 
     /**
-=======
->>>>>>> 5b2b9bd7
      * Add a tree listener
      *
      * @param listener
@@ -1007,8 +1001,6 @@
         gc.setBackground(_colors.getBkColor(false, false, true));
         drawBackground(gc, bounds.x, bounds.y, nameSpace, bounds.height);
 
-<<<<<<< HEAD
-=======
         if (_dragState == DRAG_ZOOM) {
             // draw selected zoom region background
             gc.setBackground(_colors.getBkColor(false, false, true));
@@ -1019,7 +1011,6 @@
             }
         }
 
->>>>>>> 5b2b9bd7
         drawItems(bounds, _timeProvider, _data._expandedItems, _topIndex, nameSpace, gc);
 
         // draw selected time
@@ -1037,13 +1028,10 @@
         if (DRAG_SPLIT_LINE == _dragState) {
             gc.setForeground(_colors.getColor(TimeGraphColorScheme.BLACK));
             gc.drawLine(bounds.x + nameSpace, bounds.y, bounds.x + nameSpace, bounds.y + bounds.height - 1);
-<<<<<<< HEAD
-=======
         } else if (DRAG_ZOOM == _dragState && Math.max(_dragX, _dragX0) > nameSpace) {
             gc.setForeground(_colors.getColor(TimeGraphColorScheme.TOOL_FOREGROUND));
             gc.drawLine(_dragX0, bounds.y, _dragX0, bounds.y + bounds.height - 1);
             gc.drawLine(_dragX, bounds.y, _dragX, bounds.y + bounds.height - 1);
->>>>>>> 5b2b9bd7
         } else if (DRAG_NONE == _dragState && _mouseOverSplitLine && _timeProvider.getNameSpace() > 0) {
             gc.setForeground(_colors.getColor(TimeGraphColorScheme.RED));
             gc.drawLine(bounds.x + nameSpace, bounds.y, bounds.x + nameSpace, bounds.y + bounds.height - 1);
@@ -1315,8 +1303,6 @@
     protected void fillSpace(Rectangle rect, GC gc, boolean selected) {
         gc.setBackground(_colors.getBkColor(selected, _isInFocus, false));
         gc.fillRectangle(rect);
-<<<<<<< HEAD
-=======
         if (_dragState == DRAG_ZOOM) {
             gc.setBackground(_colors.getBkColor(selected, _isInFocus, true));
             if (_dragX0 < _dragX) {
@@ -1325,7 +1311,6 @@
                 gc.fillRectangle(new Rectangle(_dragX, rect.y, _dragX0 - _dragX, rect.height));
             }
         }
->>>>>>> 5b2b9bd7
         // draw middle line
         gc.setForeground(_colors.getColor(TimeGraphColorScheme.MID_LINE));
         int midy = rect.y + rect.height / 2;
@@ -1520,12 +1505,9 @@
         } else if (DRAG_SPLIT_LINE == _dragState) {
             _dragX = e.x;
             _timeProvider.setNameSpace(e.x);
-<<<<<<< HEAD
-=======
         } else if (DRAG_ZOOM == _dragState) {
             _dragX = Math.min(Math.max(e.x, _timeProvider.getNameSpace()), size.x - RIGHT_MARGIN);
             redraw();
->>>>>>> 5b2b9bd7
         } else if (DRAG_NONE == _dragState) {
             boolean mouseOverSplitLine = isOverSplitLine(e.x);
             if (_mouseOverSplitLine != mouseOverSplitLine) {
@@ -1541,11 +1523,7 @@
         if (null == _timeProvider) {
             return;
         }
-<<<<<<< HEAD
-        if (1 == e.button) {
-=======
         if (1 == e.button && (e.stateMask & SWT.BUTTON_MASK) == 0) {
->>>>>>> 5b2b9bd7
             if (isOverSplitLine(e.x) && _timeProvider.getNameSpace() != 0) {
                 _timeProvider.setNameSpace(_idealNameSpace);
                 boolean mouseOverSplitLine = isOverSplitLine(e.x);
@@ -1565,11 +1543,7 @@
 
     @Override
     public void mouseDown(MouseEvent e) {
-<<<<<<< HEAD
-        if (null == _timeProvider) {
-=======
         if (_dragState != DRAG_NONE || null == _timeProvider) {
->>>>>>> 5b2b9bd7
             return;
         }
         int idx;
@@ -1609,8 +1583,6 @@
                 redraw();
                 fireSelectionChanged();
             }
-<<<<<<< HEAD
-=======
         } else if (3 == e.button) {
             if (_timeProvider.getTime0() == _timeProvider.getTime1() || getCtrlSize().x - _timeProvider.getNameSpace() <= 0) {
                 return;
@@ -1618,7 +1590,6 @@
             setCapture(true);
             _dragX = _dragX0 = Math.min(Math.max(e.x, _timeProvider.getNameSpace()), getCtrlSize().x - RIGHT_MARGIN);
             _dragState = DRAG_ZOOM;
->>>>>>> 5b2b9bd7
         }
     }
 
@@ -1626,11 +1597,7 @@
     public void mouseUp(MouseEvent e) {
         if (DRAG_NONE != _dragState) {
             setCapture(false);
-<<<<<<< HEAD
-            if (DRAG_TRACE_ITEM == _dragState) {
-=======
             if (e.button == 1 && DRAG_TRACE_ITEM == _dragState) {
->>>>>>> 5b2b9bd7
                 // Notify time provider to check the need for listener
                 // notification
                 _timeProvider.notifyStartFinishTime();
@@ -1638,12 +1605,6 @@
                     long time = getTimeAtX(e.x);
                     _timeProvider.setSelectedTimeNotify(time, false);
                 }
-<<<<<<< HEAD
-            } else if (DRAG_SPLIT_LINE == _dragState) {
-                redraw();
-            }
-            _dragState = DRAG_NONE;
-=======
                 _dragState = DRAG_NONE;
             } else if (e.button == 1 && DRAG_SPLIT_LINE == _dragState) {
                 redraw();
@@ -1665,7 +1626,6 @@
                 }
                 _dragState = DRAG_NONE;
             }
->>>>>>> 5b2b9bd7
         }
     }
 
