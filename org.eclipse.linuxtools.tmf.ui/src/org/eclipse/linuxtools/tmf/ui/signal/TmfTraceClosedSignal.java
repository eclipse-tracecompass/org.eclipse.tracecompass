/*******************************************************************************
 * Copyright (c) 2010 Ericsson
 *
 * All rights reserved. This program and the accompanying materials are
 * made available under the terms of the Eclipse Public License v1.0 which
 * accompanies this distribution, and is available at
 * http://www.eclipse.org/legal/epl-v10.html
 *
 * Contributors:
 *   Patrick Tasse - Initial API and implementation
 *******************************************************************************/

package org.eclipse.linuxtools.tmf.ui.signal;

import org.eclipse.linuxtools.tmf.core.signal.TmfSignal;
import org.eclipse.linuxtools.tmf.core.trace.ITmfTrace;

/**
 * Signal indicating a trace is now closed
 *
 * @version 1.0
 * @author Patrick Tasse
 */
public class TmfTraceClosedSignal extends TmfSignal {

<<<<<<< HEAD
    private final ITmfTrace<?> fTrace;
=======
    private final ITmfTrace fTrace;
>>>>>>> 6151d86c

    /**
     * Constructor for a new signal
     *
     * @param source
     *            The object sending this signal
     * @param trace
     *            The trace being closed
     */
<<<<<<< HEAD
    public TmfTraceClosedSignal(Object source, ITmfTrace<?> trace) {
=======
    public TmfTraceClosedSignal(Object source, ITmfTrace trace) {
>>>>>>> 6151d86c
        super(source);
        fTrace = trace;
    }

    /**
     * Get a reference to the trace being closed
     *
     * @return The trace object
     */
<<<<<<< HEAD
    public ITmfTrace<?> getTrace() {
=======
    public ITmfTrace getTrace() {
>>>>>>> 6151d86c
        return fTrace;
    }

    @Override
    public String toString() {
        return "[TmfTraceClosedSignal (" + fTrace.getName() + ")]"; //$NON-NLS-1$ //$NON-NLS-2$
    }
}<|MERGE_RESOLUTION|>--- conflicted
+++ resolved
@@ -23,11 +23,7 @@
  */
 public class TmfTraceClosedSignal extends TmfSignal {
 
-<<<<<<< HEAD
-    private final ITmfTrace<?> fTrace;
-=======
     private final ITmfTrace fTrace;
->>>>>>> 6151d86c
 
     /**
      * Constructor for a new signal
@@ -37,11 +33,7 @@
      * @param trace
      *            The trace being closed
      */
-<<<<<<< HEAD
-    public TmfTraceClosedSignal(Object source, ITmfTrace<?> trace) {
-=======
     public TmfTraceClosedSignal(Object source, ITmfTrace trace) {
->>>>>>> 6151d86c
         super(source);
         fTrace = trace;
     }
@@ -51,11 +43,7 @@
      *
      * @return The trace object
      */
-<<<<<<< HEAD
-    public ITmfTrace<?> getTrace() {
-=======
     public ITmfTrace getTrace() {
->>>>>>> 6151d86c
         return fTrace;
     }
 
