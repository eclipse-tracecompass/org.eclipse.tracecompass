/*******************************************************************************
 * Copyright (c) 2012, 2018 Ericsson, École Polytechnique de Montréal
 *
 * All rights reserved. This program and the accompanying materials are
 * made available under the terms of the Eclipse Public License v1.0 which
 * accompanies this distribution, and is available at
 * http://www.eclipse.org/legal/epl-v10.html
 *
 * Contributors:
 *   Patrick Tasse - Initial API and implementation
 *   Geneviève Bastien - Move code to provide base classes for time graph view
 *******************************************************************************/

package org.eclipse.tracecompass.internal.analysis.os.linux.ui.views.controlflow;

import java.util.Collections;
import java.util.LinkedHashMap;
import java.util.List;
import java.util.Map;

import org.eclipse.jdt.annotation.NonNull;
import org.eclipse.tracecompass.analysis.os.linux.core.model.ProcessStatus;
import org.eclipse.tracecompass.internal.analysis.os.linux.ui.Messages;
import org.eclipse.tracecompass.internal.analysis.os.linux.ui.registry.LinuxStyle;
import org.eclipse.tracecompass.internal.tmf.core.model.filters.FetchParametersUtils;
import org.eclipse.tracecompass.tmf.core.model.filters.SelectionTimeQueryFilter;
import org.eclipse.tracecompass.tmf.core.model.timegraph.ITimeGraphDataProvider;
import org.eclipse.tracecompass.tmf.core.model.timegraph.TimeGraphEntryModel;
import org.eclipse.tracecompass.tmf.core.response.TmfModelResponse;
import org.eclipse.tracecompass.tmf.ui.views.timegraph.BaseDataProviderTimeGraphView;
import org.eclipse.tracecompass.tmf.ui.widgets.timegraph.StateItem;
import org.eclipse.tracecompass.tmf.ui.widgets.timegraph.TimeGraphPresentationProvider;
import org.eclipse.tracecompass.tmf.ui.widgets.timegraph.model.ILinkEvent;
import org.eclipse.tracecompass.tmf.ui.widgets.timegraph.model.ITimeEvent;
import org.eclipse.tracecompass.tmf.ui.widgets.timegraph.model.ITimeEventStyleStrings;
import org.eclipse.tracecompass.tmf.ui.widgets.timegraph.model.NamedTimeEvent;
import org.eclipse.tracecompass.tmf.ui.widgets.timegraph.model.NullTimeEvent;
import org.eclipse.tracecompass.tmf.ui.widgets.timegraph.model.TimeEvent;

import com.google.common.collect.ImmutableList;
import com.google.common.collect.ImmutableMap;

/**
 * Presentation provider for the control flow view
 */
public class ControlFlowPresentationProvider extends TimeGraphPresentationProvider {

    private static final Map<Integer, StateItem> STATE_MAP;
    private static final List<StateItem> STATE_LIST;
    private static final StateItem[] STATE_TABLE;
    private static final int LINK_VALUE = 8;

    private static StateItem createState(LinuxStyle style) {
        return new StateItem(style.toMap());
    }

    static {
        ImmutableMap.Builder<Integer, StateItem> builder = new ImmutableMap.Builder<>();
        /*
         * ADD STATE MAPPING HERE
         */
        builder.put(ProcessStatus.UNKNOWN.getStateValue().unboxInt(), createState(LinuxStyle.UNKNOWN));
        builder.put(ProcessStatus.RUN.getStateValue().unboxInt(), createState(LinuxStyle.USERMODE));
        builder.put(ProcessStatus.RUN_SYTEMCALL.getStateValue().unboxInt(), createState(LinuxStyle.SYSCALL));
        builder.put(ProcessStatus.INTERRUPTED.getStateValue().unboxInt(), createState(LinuxStyle.INTERRUPTED));
        builder.put(ProcessStatus.WAIT_BLOCKED.getStateValue().unboxInt(), createState(LinuxStyle.WAIT_BLOCKED));
        builder.put(ProcessStatus.WAIT_CPU.getStateValue().unboxInt(), createState(LinuxStyle.WAIT_FOR_CPU));
        builder.put(ProcessStatus.WAIT_UNKNOWN.getStateValue().unboxInt(), createState(LinuxStyle.WAIT_UNKNOWN));

        LinuxStyle link = LinuxStyle.LINK;
        ImmutableMap.Builder<String, Object> linkyBuilder = new ImmutableMap.Builder<>();
        linkyBuilder.putAll(link.toMap());
        linkyBuilder.put(ITimeEventStyleStrings.itemTypeProperty(), ITimeEventStyleStrings.linkType());
        StateItem linkItem = new StateItem(linkyBuilder.build());
        builder.put(LINK_VALUE, linkItem);
        /*
         * DO NOT MODIFY AFTER
         */
        STATE_MAP = builder.build();
        STATE_LIST = ImmutableList.copyOf(STATE_MAP.values());
        STATE_TABLE = STATE_LIST.toArray(new StateItem[STATE_LIST.size()]);
    }

    /**
     * Default constructor
     */
    public ControlFlowPresentationProvider() {
        super(Messages.ControlFlowView_stateTypeName);
    }

    @Override
    public StateItem[] getStateTable() {
        return STATE_TABLE;
    }

    @Override
    public int getStateTableIndex(ITimeEvent event) {
        if (event instanceof TimeEvent) {
            if (event instanceof ILinkEvent) {
                return STATE_LIST.indexOf(STATE_MAP.getOrDefault(LINK_VALUE, STATE_MAP.get(ProcessStatus.UNKNOWN.getStateValue().unboxInt())));
            }
            if (((TimeEvent) event).hasValue()) {
                int status = ((TimeEvent) event).getValue();
                return STATE_LIST.indexOf(getMatchingState(status));
            }
        }
        if (event instanceof NullTimeEvent) {
            return INVISIBLE;
        }
        return TRANSPARENT;
    }

    @Override
    public String getEventName(ITimeEvent event) {
        if (event instanceof TimeEvent) {
            TimeEvent ev = (TimeEvent) event;
            if (ev.hasValue()) {
                return getMatchingState(ev.getValue()).getStateString();
            }
        }
        return Messages.ControlFlowView_multipleStates;
    }

    private static StateItem getMatchingState(int status) {
        return STATE_MAP.getOrDefault(status, STATE_MAP.get(ProcessStatus.WAIT_UNKNOWN.getStateValue().unboxInt()));
    }

    @Override
    public Map<String, String> getEventHoverToolTipInfo(ITimeEvent event) {
        Map<String, String> retMap = new LinkedHashMap<>(1);

        if (event instanceof NamedTimeEvent) {
            retMap.put(Messages.ControlFlowView_attributeSyscallName, ((NamedTimeEvent) event).getLabel());
        }

        return retMap;
    }

    @Override
    public Map<String, String> getEventHoverToolTipInfo(ITimeEvent event, long hoverTime) {
        Map<String, String> retMap = super.getEventHoverToolTipInfo(event, hoverTime);
        if (retMap == null) {
            retMap = new LinkedHashMap<>(1);
        }

        if (!(event instanceof TimeEvent) || !((TimeEvent) event).hasValue() ||
                !(event.getEntry() instanceof ControlFlowEntry)) {
            return retMap;
        }

        ControlFlowEntry entry = (ControlFlowEntry) event.getEntry();
        ITimeGraphDataProvider<? extends TimeGraphEntryModel> dataProvider = BaseDataProviderTimeGraphView.getProvider(entry);
        TmfModelResponse<@NonNull Map<@NonNull String, @NonNull String>> response = dataProvider.fetchTooltip(
<<<<<<< HEAD
                new SelectionTimeQueryFilter(hoverTime, hoverTime, 1, Collections.singletonList(entry.getEntryModel().getId())), null);
=======
                FetchParametersUtils.selectionTimeQueryToMap(new SelectionTimeQueryFilter(hoverTime, hoverTime, 1, Collections.singletonList(entry.getModel().getId()))), null);
>>>>>>> f1b5566a
        Map<@NonNull String, @NonNull String> tooltipModel = response.getModel();
        if (tooltipModel != null) {
            retMap.putAll(tooltipModel);
        }

        return retMap;
    }
}<|MERGE_RESOLUTION|>--- conflicted
+++ resolved
@@ -151,11 +151,7 @@
         ControlFlowEntry entry = (ControlFlowEntry) event.getEntry();
         ITimeGraphDataProvider<? extends TimeGraphEntryModel> dataProvider = BaseDataProviderTimeGraphView.getProvider(entry);
         TmfModelResponse<@NonNull Map<@NonNull String, @NonNull String>> response = dataProvider.fetchTooltip(
-<<<<<<< HEAD
-                new SelectionTimeQueryFilter(hoverTime, hoverTime, 1, Collections.singletonList(entry.getEntryModel().getId())), null);
-=======
-                FetchParametersUtils.selectionTimeQueryToMap(new SelectionTimeQueryFilter(hoverTime, hoverTime, 1, Collections.singletonList(entry.getModel().getId()))), null);
->>>>>>> f1b5566a
+        FetchParametersUtils.selectionTimeQueryToMap(new SelectionTimeQueryFilter(hoverTime, hoverTime, 1, Collections.singletonList(entry.getEntryModel().getId()))), null);
         Map<@NonNull String, @NonNull String> tooltipModel = response.getModel();
         if (tooltipModel != null) {
             retMap.putAll(tooltipModel);
